--- conflicted
+++ resolved
@@ -134,16 +134,8 @@
         except NoResultFound:
             return None
 
-<<<<<<< HEAD
     # @annotate(info=ResolveInfo)
     def resolve_id(self):
         # graphene_type = info.parent_type.graphene_type
-        return self.__mapper__.primary_key_from_instance(self)[0]
-=======
-    def resolve_id(self, args, context, info):
-        graphene_type = info.parent_type.graphene_type
-        if is_node(graphene_type):
-            keys = self.__mapper__.primary_key_from_instance(self)
-            return tuple(keys) if len(keys) > 1 else keys[0]
-        return getattr(self, graphene_type._meta.id, None)
->>>>>>> 35792a88
+        keys = self.__mapper__.primary_key_from_instance(self)
+        return tuple(keys) if len(keys) > 1 else keys[0]