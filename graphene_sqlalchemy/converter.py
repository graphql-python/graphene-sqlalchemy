--- conflicted
+++ resolved
@@ -42,13 +42,8 @@
             return Field(_type)
         elif (direction == interfaces.ONETOMANY or
               direction == interfaces.MANYTOMANY):
-<<<<<<< HEAD
             if _type._meta.connection:
-                return SQLAlchemyConnectionField(_type)
-=======
-            if is_node(_type):
                 return createConnectionField(_type)
->>>>>>> 9ed04d40
             return Field(List(_type))
 
     return Dynamic(dynamic_type)
