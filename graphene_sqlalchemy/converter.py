--- conflicted
+++ resolved
@@ -7,12 +7,8 @@
                       String)
 from graphene.types.json import JSONString
 
-<<<<<<< HEAD
-from .fields import createConnectionField
 from .registry import get_global_registry
 
-=======
->>>>>>> 082169e5
 try:
     from sqlalchemy_utils import ChoiceType, JSONType, ScalarListType, TSVectorType
 except ImportError:
