--- conflicted
+++ resolved
@@ -9,16 +9,13 @@
 from .models import Article, HairKind, Pet, Reporter
 from .utils import eventually_await_session
 
-<<<<<<< HEAD
 if not is_sqlalchemy_version_less_than("1.4"):
     from sqlalchemy.ext.asyncio import AsyncSession
-=======
->>>>>>> b3657b06
 if is_sqlalchemy_version_less_than("1.2"):
     pytest.skip("SQL batching only works for SQLAlchemy 1.2+", allow_module_level=True)
 
 
-def get_schema():
+def get_async_schema():
     class ReporterType(SQLAlchemyObjectType):
         class Meta:
             model = Reporter
@@ -38,7 +35,6 @@
         articles = graphene.Field(graphene.List(ArticleType))
         reporters = graphene.Field(graphene.List(ReporterType))
 
-<<<<<<< HEAD
         async def resolve_articles(self, info):
             session = get_session(info.context)
             if not is_sqlalchemy_version_less_than("1.4") and isinstance(
@@ -54,37 +50,56 @@
             ):
                 return (await session.scalars(select(Reporter))).all()
             return session.query(Reporter).all()
-=======
+
+    return graphene.Schema(query=Query)
+
+
+def get_schema():
+    class ReporterType(SQLAlchemyObjectType):
+        class Meta:
+            model = Reporter
+            interfaces = (relay.Node,)
+
+    class ArticleType(SQLAlchemyObjectType):
+        class Meta:
+            model = Article
+            interfaces = (relay.Node,)
+
+    class PetType(SQLAlchemyObjectType):
+        class Meta:
+            model = Pet
+            interfaces = (relay.Node,)
+
+    class Query(graphene.ObjectType):
+        articles = graphene.Field(graphene.List(ArticleType))
+        reporters = graphene.Field(graphene.List(ReporterType))
+
         def resolve_articles(self, info):
             return info.context.get("session").query(Article).all()
 
         def resolve_reporters(self, info):
             return info.context.get("session").query(Reporter).all()
->>>>>>> b3657b06
 
     return graphene.Schema(query=Query)
 
 
-async def benchmark_query(session_factory, benchmark, query):
+async def benchmark_query(session_factory, benchmark, query, schema):
     schema = get_schema()
 
     @benchmark
-<<<<<<< HEAD
     async def execute_query():
         result = await schema.execute_async(
-=======
-    def execute_query():
-        result = schema.execute(
->>>>>>> b3657b06
             query,
             context_value={"session": session_factory()},
         )
         assert not result.errors
 
 
-@pytest.mark.asyncio
-async def test_one_to_one(session_factory, benchmark):
-    session = session_factory()
+@pytest.mark.parametrize("schema_provider", [get_schema, get_async_schema])
+@pytest.mark.asyncio
+async def test_one_to_one(session_factory, benchmark, schema_provider):
+    session = session_factory()
+    schema = schema_provider()
 
     reporter_1 = Reporter(
         first_name="Reporter_1",
@@ -106,13 +121,10 @@
     await eventually_await_session(session, "commit")
     await eventually_await_session(session, "close")
 
-<<<<<<< HEAD
-    await benchmark_query(
-=======
-    benchmark_query(
->>>>>>> b3657b06
-        session_factory,
-        benchmark,
+    await benchmark_query(
+        session_factory,
+        benchmark,
+        schema,
         """
       query {
         reporters {
@@ -126,9 +138,11 @@
     )
 
 
-@pytest.mark.asyncio
-async def test_many_to_one(session_factory, benchmark):
-    session = session_factory()
+@pytest.mark.parametrize("schema_provider", [get_schema, get_async_schema])
+@pytest.mark.asyncio
+async def test_many_to_one(session_factory, benchmark, schema_provider):
+    session = session_factory()
+    schema = schema_provider()
 
     reporter_1 = Reporter(
         first_name="Reporter_1",
@@ -150,13 +164,10 @@
     await eventually_await_session(session, "commit")
     await eventually_await_session(session, "close")
 
-<<<<<<< HEAD
-    await benchmark_query(
-=======
-    benchmark_query(
->>>>>>> b3657b06
-        session_factory,
-        benchmark,
+    await benchmark_query(
+        session_factory,
+        benchmark,
+        schema,
         """
       query {
         articles {
@@ -171,8 +182,10 @@
 
 
 @pytest.mark.asyncio
-async def test_one_to_many(session_factory, benchmark):
-    session = session_factory()
+@pytest.mark.parametrize("schema_provider", [get_schema, get_async_schema])
+async def test_one_to_many(session_factory, benchmark, schema_provider):
+    session = session_factory()
+    schema = schema_provider()
 
     reporter_1 = Reporter(
         first_name="Reporter_1",
@@ -202,13 +215,10 @@
     await eventually_await_session(session, "commit")
     await eventually_await_session(session, "close")
 
-<<<<<<< HEAD
-    await benchmark_query(
-=======
-    benchmark_query(
->>>>>>> b3657b06
-        session_factory,
-        benchmark,
+    await benchmark_query(
+        session_factory,
+        benchmark,
+        schema,
         """
       query {
         reporters {
@@ -226,10 +236,11 @@
     )
 
 
-@pytest.mark.asyncio
-async def test_many_to_many(session_factory, benchmark):
-    session = session_factory()
-
+@pytest.mark.parametrize("schema_provider", [get_schema, get_async_schema])
+@pytest.mark.asyncio
+async def test_many_to_many(session_factory, benchmark, schema_provider):
+    session = session_factory()
+    schema = schema_provider()
     reporter_1 = Reporter(
         first_name="Reporter_1",
     )
@@ -260,13 +271,10 @@
     await eventually_await_session(session, "commit")
     await eventually_await_session(session, "close")
 
-<<<<<<< HEAD
-    await benchmark_query(
-=======
-    benchmark_query(
->>>>>>> b3657b06
-        session_factory,
-        benchmark,
+    await benchmark_query(
+        session_factory,
+        benchmark,
+        schema,
         """
       query {
         reporters {
