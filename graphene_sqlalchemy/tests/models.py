--- conflicted
+++ resolved
@@ -75,7 +75,6 @@
     email = Column(String(), doc="Email")
     favorite_pet_kind = Column(PetKind)
     pets = relationship(
-<<<<<<< HEAD
         "Pet",
         secondary=association_table,
         backref="reporters",
@@ -84,12 +83,6 @@
     )
     articles = relationship("Article", backref="reporter", lazy="selectin")
     favorite_article = relationship("Article", uselist=False, lazy="selectin")
-=======
-        "Pet", secondary=association_table, backref="reporters", order_by="Pet.id"
-    )
-    articles = relationship("Article", backref="reporter")
-    favorite_article = relationship("Article", uselist=False)
->>>>>>> b3657b06
 
     @hybrid_property
     def hybrid_prop_with_doc(self):
@@ -276,14 +269,10 @@
 
     @hybrid_property
     def hybrid_prop_optional_self_referential(self) -> Optional["ShoppingCart"]:
-<<<<<<< HEAD
-        return None
-=======
         return None
 
 
 class KeyedModel(Base):
     __tablename__ = "test330"
     id = Column(Integer(), primary_key=True)
-    reporter_number = Column("% reporter_number", Numeric, key="reporter_number")
->>>>>>> b3657b06
+    reporter_number = Column("% reporter_number", Numeric, key="reporter_number")