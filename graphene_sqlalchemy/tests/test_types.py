import re
from unittest import mock

import pytest
import sqlalchemy.exc
import sqlalchemy.orm.exc
from graphql.pyutils import is_awaitable
from sqlalchemy import select

from graphene import (
    Boolean,
    Dynamic,
    Field,
    Float,
    GlobalID,
    Int,
    List,
    Node,
    NonNull,
    ObjectType,
    Schema,
    String,
)
from graphene.relay import Connection

from .. import utils
from ..converter import convert_sqlalchemy_composite
from ..fields import (
    SQLAlchemyConnectionField,
    UnsortedSQLAlchemyConnectionField,
    createConnectionField,
    registerConnectionFieldFactory,
    unregisterConnectionFieldFactory,
)
from ..types import (
    ORMField,
    SQLAlchemyInterface,
    SQLAlchemyObjectType,
    SQLAlchemyObjectTypeOptions,
)
from ..utils import SQL_VERSION_HIGHER_EQUAL_THAN_1_4
from .models import (
    Article,
    CompositeFullName,
    Employee,
    NonAbstractPerson,
    Person,
    Pet,
    Reporter,
)
from .utils import eventually_await_session

if SQL_VERSION_HIGHER_EQUAL_THAN_1_4:
    from sqlalchemy.ext.asyncio import AsyncSession


def test_should_raise_if_no_model():
    re_err = r"valid SQLAlchemy Model"
    with pytest.raises(Exception, match=re_err):

        class Character1(SQLAlchemyObjectType):
            pass


def test_should_raise_if_model_is_invalid():
    re_err = r"valid SQLAlchemy Model"
    with pytest.raises(Exception, match=re_err):

        class Character(SQLAlchemyObjectType):
            class Meta:
                model = 1


@pytest.mark.asyncio
async def test_sqlalchemy_node(session):
    class ReporterType(SQLAlchemyObjectType):
        class Meta:
            model = Reporter
            interfaces = (Node,)

    reporter_id_field = ReporterType._meta.fields["id"]
    assert isinstance(reporter_id_field, GlobalID)

    reporter = Reporter()
    session.add(reporter)
    await eventually_await_session(session, "commit")
    info = mock.Mock(context={"session": session})
    reporter_node = ReporterType.get_node(info, reporter.id)
    if is_awaitable(reporter_node):
        reporter_node = await reporter_node
    assert reporter == reporter_node


def test_connection():
    class ReporterType(SQLAlchemyObjectType):
        class Meta:
            model = Reporter
            interfaces = (Node,)

    assert issubclass(ReporterType.connection, Connection)


def test_sqlalchemy_default_fields():
    @convert_sqlalchemy_composite.register(CompositeFullName)
    def convert_composite_class(composite, registry):
        return String()

    class ReporterType(SQLAlchemyObjectType):
        class Meta:
            model = Reporter
            interfaces = (Node,)

    class ArticleType(SQLAlchemyObjectType):
        class Meta:
            model = Article
            interfaces = (Node,)

<<<<<<< HEAD
    class PetType(SQLAlchemyObjectType):
        class Meta:
            model = Pet
            interfaces = (Node,)

    assert sorted(list(ReporterType._meta.fields.keys())) == sorted([
        # Columns
        "column_prop",  # SQLAlchemy retuns column properties first
        "id",
        "first_name",
        "last_name",
        "email",
        "favorite_pet_kind",
        # Composite
        "composite_prop",
        # Hybrid
        "hybrid_prop_with_doc",
        "hybrid_prop",
        "hybrid_prop_str",
        "hybrid_prop_int",
        "hybrid_prop_float",
        "hybrid_prop_bool",
        "hybrid_prop_list",
        # Relationship
        "pets",
        "articles",
        "favorite_article",
        # AssociationProxy
        "headlines",
    ])
=======
    assert sorted(list(ReporterType._meta.fields.keys())) == sorted(
        [
            # Columns
            "column_prop",  # SQLAlchemy retuns column properties first
            "id",
            "first_name",
            "last_name",
            "email",
            "favorite_pet_kind",
            # Composite
            "composite_prop",
            # Hybrid
            "hybrid_prop_with_doc",
            "hybrid_prop",
            "hybrid_prop_str",
            "hybrid_prop_int",
            "hybrid_prop_float",
            "hybrid_prop_bool",
            "hybrid_prop_list",
            # Relationship
            "pets",
            "articles",
            "favorite_article",
        ]
    )
>>>>>>> 32d0d184

    # column
    first_name_field = ReporterType._meta.fields["first_name"]
    assert first_name_field.type == String
    assert first_name_field.description == "First name"

    # column_property
    column_prop_field = ReporterType._meta.fields["column_prop"]
    assert column_prop_field.type == Int
    # "doc" is ignored by column_property
    assert column_prop_field.description is None

    # composite
    full_name_field = ReporterType._meta.fields["composite_prop"]
    assert full_name_field.type == String
    # "doc" is ignored by composite
    assert full_name_field.description is None

    # hybrid_property
    hybrid_prop = ReporterType._meta.fields["hybrid_prop"]
    assert hybrid_prop.type == String
    # "doc" is ignored by hybrid_property
    assert hybrid_prop.description is None

    # hybrid_property_str
    hybrid_prop_str = ReporterType._meta.fields["hybrid_prop_str"]
    assert hybrid_prop_str.type == String
    # "doc" is ignored by hybrid_property
    assert hybrid_prop_str.description is None

    # hybrid_property_int
    hybrid_prop_int = ReporterType._meta.fields["hybrid_prop_int"]
    assert hybrid_prop_int.type == Int
    # "doc" is ignored by hybrid_property
    assert hybrid_prop_int.description is None

    # hybrid_property_float
    hybrid_prop_float = ReporterType._meta.fields["hybrid_prop_float"]
    assert hybrid_prop_float.type == Float
    # "doc" is ignored by hybrid_property
    assert hybrid_prop_float.description is None

    # hybrid_property_bool
    hybrid_prop_bool = ReporterType._meta.fields["hybrid_prop_bool"]
    assert hybrid_prop_bool.type == Boolean
    # "doc" is ignored by hybrid_property
    assert hybrid_prop_bool.description is None

    # hybrid_property_list
    hybrid_prop_list = ReporterType._meta.fields["hybrid_prop_list"]
    assert hybrid_prop_list.type == List(Int)
    # "doc" is ignored by hybrid_property
    assert hybrid_prop_list.description is None

    # hybrid_prop_with_doc
    hybrid_prop_with_doc = ReporterType._meta.fields["hybrid_prop_with_doc"]
    assert hybrid_prop_with_doc.type == String
    # docstring is picked up from hybrid_prop_with_doc
    assert hybrid_prop_with_doc.description == "Docstring test"

    # relationship
    favorite_article_field = ReporterType._meta.fields["favorite_article"]
    assert isinstance(favorite_article_field, Dynamic)
    assert favorite_article_field.type().type == ArticleType
    assert favorite_article_field.type().description is None

    # assocation proxy
    assoc_field = ReporterType._meta.fields['headlines']
    assert isinstance(assoc_field, Dynamic)
    assert isinstance(assoc_field.type().type, List)
    assert assoc_field.type().type.of_type == String

    assoc_field = ArticleType._meta.fields['recommended_reads']
    assert isinstance(assoc_field, Dynamic)
    assert assoc_field.type().type == ArticleType.connection


def test_sqlalchemy_override_fields():
    @convert_sqlalchemy_composite.register(CompositeFullName)
    def convert_composite_class(composite, registry):
        return String()

    class ReporterMixin(object):
        # columns
        first_name = ORMField(required=True)
        last_name = ORMField(description="Overridden")

    class ReporterType(SQLAlchemyObjectType, ReporterMixin):
        class Meta:
            model = Reporter
            interfaces = (Node,)

        # columns
        email = ORMField(deprecation_reason="Overridden")
        email_v2 = ORMField(model_attr="email", type_=Int)

        # column_property
        column_prop = ORMField(type_=String)

        # composite
        composite_prop = ORMField()

        # hybrid_property
        hybrid_prop_with_doc = ORMField(description="Overridden")
        hybrid_prop = ORMField(description="Overridden")

        # relationships
        favorite_article = ORMField(description="Overridden")
        articles = ORMField(deprecation_reason="Overridden")
        pets = ORMField(description="Overridden")

    class ArticleType(SQLAlchemyObjectType):
        class Meta:
            model = Article
            interfaces = (Node,)

    class PetType(SQLAlchemyObjectType):
        class Meta:
            model = Pet
            interfaces = (Node,)
            use_connection = False

<<<<<<< HEAD
    assert sorted(list(ReporterType._meta.fields.keys())) == sorted([
        # Fields from ReporterMixin
        "first_name",
        "last_name",
        # Fields from ReporterType
        "email",
        "email_v2",
        "column_prop",
        "composite_prop",
        "hybrid_prop_with_doc",
        "hybrid_prop",
        "favorite_article",
        "articles",
        "pets",
        # Then the automatic SQLAlchemy fields
        "id",
        "favorite_pet_kind",
        "hybrid_prop_str",
        "hybrid_prop_int",
        "hybrid_prop_float",
        "hybrid_prop_bool",
        "hybrid_prop_list",
        "headlines",
    ])

    first_name_field = ReporterType._meta.fields['first_name']
=======
    assert sorted(list(ReporterType._meta.fields.keys())) == sorted(
        [
            # Fields from ReporterMixin
            "first_name",
            "last_name",
            # Fields from ReporterType
            "email",
            "email_v2",
            "column_prop",
            "composite_prop",
            "hybrid_prop_with_doc",
            "hybrid_prop",
            "favorite_article",
            "articles",
            "pets",
            # Then the automatic SQLAlchemy fields
            "id",
            "favorite_pet_kind",
            "hybrid_prop_str",
            "hybrid_prop_int",
            "hybrid_prop_float",
            "hybrid_prop_bool",
            "hybrid_prop_list",
        ]
    )

    first_name_field = ReporterType._meta.fields["first_name"]
>>>>>>> 32d0d184
    assert isinstance(first_name_field.type, NonNull)
    assert first_name_field.type.of_type == String
    assert first_name_field.description == "First name"
    assert first_name_field.deprecation_reason is None

    last_name_field = ReporterType._meta.fields["last_name"]
    assert last_name_field.type == String
    assert last_name_field.description == "Overridden"
    assert last_name_field.deprecation_reason is None

    email_field = ReporterType._meta.fields["email"]
    assert email_field.type == String
    assert email_field.description == "Email"
    assert email_field.deprecation_reason == "Overridden"

    email_field_v2 = ReporterType._meta.fields["email_v2"]
    assert email_field_v2.type == Int
    assert email_field_v2.description == "Email"
    assert email_field_v2.deprecation_reason is None

    hybrid_prop_field = ReporterType._meta.fields["hybrid_prop"]
    assert hybrid_prop_field.type == String
    assert hybrid_prop_field.description == "Overridden"
    assert hybrid_prop_field.deprecation_reason is None

    hybrid_prop_with_doc_field = ReporterType._meta.fields["hybrid_prop_with_doc"]
    assert hybrid_prop_with_doc_field.type == String
    assert hybrid_prop_with_doc_field.description == "Overridden"
    assert hybrid_prop_with_doc_field.deprecation_reason is None

    column_prop_field_v2 = ReporterType._meta.fields["column_prop"]
    assert column_prop_field_v2.type == String
    assert column_prop_field_v2.description is None
    assert column_prop_field_v2.deprecation_reason is None

    composite_prop_field = ReporterType._meta.fields["composite_prop"]
    assert composite_prop_field.type == String
    assert composite_prop_field.description is None
    assert composite_prop_field.deprecation_reason is None

    favorite_article_field = ReporterType._meta.fields["favorite_article"]
    assert isinstance(favorite_article_field, Dynamic)
    assert favorite_article_field.type().type == ArticleType
    assert favorite_article_field.type().description == "Overridden"

    articles_field = ReporterType._meta.fields["articles"]
    assert isinstance(articles_field, Dynamic)
    assert isinstance(articles_field.type(), UnsortedSQLAlchemyConnectionField)
    assert articles_field.type().deprecation_reason == "Overridden"

    pets_field = ReporterType._meta.fields["pets"]
    assert isinstance(pets_field, Dynamic)
    assert isinstance(pets_field.type().type, List)
    assert pets_field.type().type.of_type == PetType
    assert pets_field.type().description == "Overridden"


def test_invalid_model_attr():
    err_msg = (
        "Cannot map ORMField to a model attribute.\n" "Field: 'ReporterType.first_name'"
    )
    with pytest.raises(ValueError, match=err_msg):

        class ReporterType(SQLAlchemyObjectType):
            class Meta:
                model = Reporter

            first_name = ORMField(model_attr="does_not_exist")


def test_only_fields():
    class ReporterType(SQLAlchemyObjectType):
        class Meta:
            model = Reporter
            only_fields = ("id", "last_name")

        first_name = ORMField()  # Takes precedence
        last_name = ORMField()  # Noop

    assert list(ReporterType._meta.fields.keys()) == ["first_name", "last_name", "id"]


def test_exclude_fields():
    class ReporterType(SQLAlchemyObjectType):
        class Meta:
            model = Reporter
            exclude_fields = ("id", "first_name")

        first_name = ORMField()  # Takes precedence
        last_name = ORMField()  # Noop

<<<<<<< HEAD
    assert sorted(list(ReporterType._meta.fields.keys())) == sorted([
        "first_name",
        "last_name",
        "column_prop",
        "email",
        "favorite_pet_kind",
        "composite_prop",
        "hybrid_prop_with_doc",
        "hybrid_prop",
        "hybrid_prop_str",
        "hybrid_prop_int",
        "hybrid_prop_float",
        "hybrid_prop_bool",
        "hybrid_prop_list",
        "pets",
        "articles",
        "favorite_article",
        "headlines",
    ])
=======
    assert sorted(list(ReporterType._meta.fields.keys())) == sorted(
        [
            "first_name",
            "last_name",
            "column_prop",
            "email",
            "favorite_pet_kind",
            "composite_prop",
            "hybrid_prop_with_doc",
            "hybrid_prop",
            "hybrid_prop_str",
            "hybrid_prop_int",
            "hybrid_prop_float",
            "hybrid_prop_bool",
            "hybrid_prop_list",
            "pets",
            "articles",
            "favorite_article",
        ]
    )
>>>>>>> 32d0d184


def test_only_and_exclude_fields():
    re_err = r"'only_fields' and 'exclude_fields' cannot be both set"
    with pytest.raises(Exception, match=re_err):

        class ReporterType(SQLAlchemyObjectType):
            class Meta:
                model = Reporter
                only_fields = ("id", "last_name")
                exclude_fields = ("id", "last_name")


def test_sqlalchemy_redefine_field():
    class ReporterType(SQLAlchemyObjectType):
        class Meta:
            model = Reporter

        first_name = Int()

    first_name_field = ReporterType._meta.fields["first_name"]
    assert isinstance(first_name_field, Field)
    assert first_name_field.type == Int


@pytest.mark.asyncio
async def test_resolvers(session):
    """Test that the correct resolver functions are called"""

    reporter = Reporter(
        first_name="first_name",
        last_name="last_name",
        email="email",
        favorite_pet_kind="cat",
    )
    session.add(reporter)
    await eventually_await_session(session, "commit")

    class ReporterMixin(object):
        def resolve_id(root, _info):
            return "ID"

    class ReporterType(ReporterMixin, SQLAlchemyObjectType):
        class Meta:
            model = Reporter

        email = ORMField()
        email_v2 = ORMField(model_attr="email")
        favorite_pet_kind = Field(String)
        favorite_pet_kind_v2 = Field(String)

        def resolve_last_name(root, _info):
            return root.last_name.upper()

        def resolve_email_v2(root, _info):
            return root.email + "_V2"

        def resolve_favorite_pet_kind_v2(root, _info):
            return str(root.favorite_pet_kind) + "_V2"

    class Query(ObjectType):
        reporter = Field(ReporterType)

        async def resolve_reporter(self, _info):
            session = utils.get_session(_info.context)
            if SQL_VERSION_HIGHER_EQUAL_THAN_1_4 and isinstance(session, AsyncSession):
                return (await session.scalars(select(Reporter))).unique().first()
            return session.query(Reporter).first()

    schema = Schema(query=Query)
    result = await schema.execute_async(
        """
        query {
            reporter {
                id
                firstName
                lastName
                email
                emailV2
                favoritePetKind
                favoritePetKindV2
            }
        }
    """,
        context_value={"session": session},
    )

    assert not result.errors
    # Custom resolver on a base class
    assert result.data["reporter"]["id"] == "ID"
    # Default field + default resolver
    assert result.data["reporter"]["firstName"] == "first_name"
    # Default field + custom resolver
    assert result.data["reporter"]["lastName"] == "LAST_NAME"
    # ORMField + default resolver
    assert result.data["reporter"]["email"] == "email"
    # ORMField + custom resolver
    assert result.data["reporter"]["emailV2"] == "email_V2"
    # Field + default resolver
    assert result.data["reporter"]["favoritePetKind"] == "cat"
    # Field + custom resolver
    assert result.data["reporter"]["favoritePetKindV2"] == "cat_V2"


# Test Custom SQLAlchemyObjectType Implementation


def test_custom_objecttype_registered():
    class CustomSQLAlchemyObjectType(SQLAlchemyObjectType):
        class Meta:
            abstract = True

    class CustomReporterType(CustomSQLAlchemyObjectType):
        class Meta:
            model = Reporter

    assert issubclass(CustomReporterType, ObjectType)
    assert CustomReporterType._meta.model == Reporter
    assert len(CustomReporterType._meta.fields) == 18


# Test Custom SQLAlchemyObjectType with Custom Options
def test_objecttype_with_custom_options():
    class CustomOptions(SQLAlchemyObjectTypeOptions):
        custom_option = None

    class SQLAlchemyObjectTypeWithCustomOptions(SQLAlchemyObjectType):
        class Meta:
            abstract = True

        @classmethod
        def __init_subclass_with_meta__(cls, custom_option=None, **options):
            _meta = CustomOptions(cls)
            _meta.custom_option = custom_option
            super(
                SQLAlchemyObjectTypeWithCustomOptions, cls
            ).__init_subclass_with_meta__(_meta=_meta, **options)

    class ReporterWithCustomOptions(SQLAlchemyObjectTypeWithCustomOptions):
        class Meta:
            model = Reporter
            custom_option = "custom_option"

    assert issubclass(ReporterWithCustomOptions, ObjectType)
    assert ReporterWithCustomOptions._meta.model == Reporter
    assert ReporterWithCustomOptions._meta.custom_option == "custom_option"


def test_interface_with_polymorphic_identity():
    with pytest.raises(
        AssertionError,
        match=re.escape(
            'PersonType: An interface cannot map to a concrete type (polymorphic_identity is "person")'
        ),
    ):

        class PersonType(SQLAlchemyInterface):
            class Meta:
                model = NonAbstractPerson


def test_interface_inherited_fields():
    class PersonType(SQLAlchemyInterface):
        class Meta:
            model = Person

    class EmployeeType(SQLAlchemyObjectType):
        class Meta:
            model = Employee
            interfaces = (Node, PersonType)

    assert PersonType in EmployeeType._meta.interfaces

    name_field = EmployeeType._meta.fields["name"]
    assert name_field.type == String

    # `type` should *not* be in this list because it's the polymorphic_on
    # discriminator for Person
    assert list(EmployeeType._meta.fields.keys()) == [
        "id",
        "name",
        "birth_date",
        "hire_date",
    ]


def test_interface_type_field_orm_override():
    class PersonType(SQLAlchemyInterface):
        class Meta:
            model = Person

        type = ORMField()

    class EmployeeType(SQLAlchemyObjectType):
        class Meta:
            model = Employee
            interfaces = (Node, PersonType)

    assert PersonType in EmployeeType._meta.interfaces

    name_field = EmployeeType._meta.fields["name"]
    assert name_field.type == String

    # type should be in this list because we used ORMField
    # to force its presence on the model
    assert sorted(list(EmployeeType._meta.fields.keys())) == sorted(
        [
            "id",
            "name",
            "type",
            "birth_date",
            "hire_date",
        ]
    )


def test_interface_custom_resolver():
    class PersonType(SQLAlchemyInterface):
        class Meta:
            model = Person

        custom_field = Field(String)

    class EmployeeType(SQLAlchemyObjectType):
        class Meta:
            model = Employee
            interfaces = (Node, PersonType)

    assert PersonType in EmployeeType._meta.interfaces

    name_field = EmployeeType._meta.fields["name"]
    assert name_field.type == String

    # type should be in this list because we used ORMField
    # to force its presence on the model
    assert sorted(list(EmployeeType._meta.fields.keys())) == sorted(
        [
            "id",
            "name",
            "custom_field",
            "birth_date",
            "hire_date",
        ]
    )


# Tests for connection_field_factory


class _TestSQLAlchemyConnectionField(SQLAlchemyConnectionField):
    pass


def test_default_connection_field_factory():
    class ReporterType(SQLAlchemyObjectType):
        class Meta:
            model = Reporter
            interfaces = (Node,)

    class ArticleType(SQLAlchemyObjectType):
        class Meta:
            model = Article
            interfaces = (Node,)

    assert isinstance(
        ReporterType._meta.fields["articles"].type(), UnsortedSQLAlchemyConnectionField
    )


def test_custom_connection_field_factory():
    def test_connection_field_factory(relationship, registry):
        model = relationship.mapper.entity
        _type = registry.get_type_for_model(model)
        return _TestSQLAlchemyConnectionField(_type._meta.connection)

    class ReporterType(SQLAlchemyObjectType):
        class Meta:
            model = Reporter
            interfaces = (Node,)
            connection_field_factory = test_connection_field_factory

    class ArticleType(SQLAlchemyObjectType):
        class Meta:
            model = Article
            interfaces = (Node,)

    assert isinstance(
        ReporterType._meta.fields["articles"].type(), _TestSQLAlchemyConnectionField
    )


def test_deprecated_registerConnectionFieldFactory():
    with pytest.warns(DeprecationWarning):
        registerConnectionFieldFactory(_TestSQLAlchemyConnectionField)

        class ReporterType(SQLAlchemyObjectType):
            class Meta:
                model = Reporter
                interfaces = (Node,)

        class ArticleType(SQLAlchemyObjectType):
            class Meta:
                model = Article
                interfaces = (Node,)

        assert isinstance(
            ReporterType._meta.fields["articles"].type(), _TestSQLAlchemyConnectionField
        )


def test_deprecated_unregisterConnectionFieldFactory():
    with pytest.warns(DeprecationWarning):
        registerConnectionFieldFactory(_TestSQLAlchemyConnectionField)
        unregisterConnectionFieldFactory()

        class ReporterType(SQLAlchemyObjectType):
            class Meta:
                model = Reporter
                interfaces = (Node,)

        class ArticleType(SQLAlchemyObjectType):
            class Meta:
                model = Article
                interfaces = (Node,)

        assert not isinstance(
            ReporterType._meta.fields["articles"].type(), _TestSQLAlchemyConnectionField
        )


def test_deprecated_createConnectionField():
    with pytest.warns(DeprecationWarning):
        createConnectionField(None)


@mock.patch(utils.__name__ + ".class_mapper")
def test_unique_errors_propagate(class_mapper_mock):
    # Define unique error to detect
    class UniqueError(Exception):
        pass

    # Mock class_mapper effect
    class_mapper_mock.side_effect = UniqueError

    # Make sure that errors are propagated from class_mapper when instantiating new classes
    error = None
    try:

        class ArticleOne(SQLAlchemyObjectType):
            class Meta(object):
                model = Article

    except UniqueError as e:
        error = e

    # Check that an error occured, and that it was the unique error we gave
    assert error is not None
    assert isinstance(error, UniqueError)


@mock.patch(utils.__name__ + ".class_mapper")
def test_argument_errors_propagate(class_mapper_mock):
    # Mock class_mapper effect
    class_mapper_mock.side_effect = sqlalchemy.exc.ArgumentError

    # Make sure that errors are propagated from class_mapper when instantiating new classes
    error = None
    try:

        class ArticleTwo(SQLAlchemyObjectType):
            class Meta(object):
                model = Article

    except sqlalchemy.exc.ArgumentError as e:
        error = e

    # Check that an error occured, and that it was the unique error we gave
    assert error is not None
    assert isinstance(error, sqlalchemy.exc.ArgumentError)


@mock.patch(utils.__name__ + ".class_mapper")
def test_unmapped_errors_reformat(class_mapper_mock):
    # Mock class_mapper effect
    class_mapper_mock.side_effect = sqlalchemy.orm.exc.UnmappedClassError(object)

    # Make sure that errors are propagated from class_mapper when instantiating new classes
    error = None
    try:

        class ArticleThree(SQLAlchemyObjectType):
            class Meta(object):
                model = Article

    except ValueError as e:
        error = e

    # Check that an error occured, and that it was the unique error we gave
    assert error is not None
    assert isinstance(error, ValueError)
    assert "You need to pass a valid SQLAlchemy Model" in str(error)<|MERGE_RESOLUTION|>--- conflicted
+++ resolved
@@ -115,38 +115,6 @@
             model = Article
             interfaces = (Node,)
 
-<<<<<<< HEAD
-    class PetType(SQLAlchemyObjectType):
-        class Meta:
-            model = Pet
-            interfaces = (Node,)
-
-    assert sorted(list(ReporterType._meta.fields.keys())) == sorted([
-        # Columns
-        "column_prop",  # SQLAlchemy retuns column properties first
-        "id",
-        "first_name",
-        "last_name",
-        "email",
-        "favorite_pet_kind",
-        # Composite
-        "composite_prop",
-        # Hybrid
-        "hybrid_prop_with_doc",
-        "hybrid_prop",
-        "hybrid_prop_str",
-        "hybrid_prop_int",
-        "hybrid_prop_float",
-        "hybrid_prop_bool",
-        "hybrid_prop_list",
-        # Relationship
-        "pets",
-        "articles",
-        "favorite_article",
-        # AssociationProxy
-        "headlines",
-    ])
-=======
     assert sorted(list(ReporterType._meta.fields.keys())) == sorted(
         [
             # Columns
@@ -170,9 +138,10 @@
             "pets",
             "articles",
             "favorite_article",
+            # AssociationProxy
+            "headlines",
         ]
     )
->>>>>>> 32d0d184
 
     # column
     first_name_field = ReporterType._meta.fields["first_name"]
@@ -240,12 +209,12 @@
     assert favorite_article_field.type().description is None
 
     # assocation proxy
-    assoc_field = ReporterType._meta.fields['headlines']
+    assoc_field = ReporterType._meta.fields["headlines"]
     assert isinstance(assoc_field, Dynamic)
     assert isinstance(assoc_field.type().type, List)
     assert assoc_field.type().type.of_type == String
 
-    assoc_field = ArticleType._meta.fields['recommended_reads']
+    assoc_field = ArticleType._meta.fields["recommended_reads"]
     assert isinstance(assoc_field, Dynamic)
     assert assoc_field.type().type == ArticleType.connection
 
@@ -295,34 +264,6 @@
             interfaces = (Node,)
             use_connection = False
 
-<<<<<<< HEAD
-    assert sorted(list(ReporterType._meta.fields.keys())) == sorted([
-        # Fields from ReporterMixin
-        "first_name",
-        "last_name",
-        # Fields from ReporterType
-        "email",
-        "email_v2",
-        "column_prop",
-        "composite_prop",
-        "hybrid_prop_with_doc",
-        "hybrid_prop",
-        "favorite_article",
-        "articles",
-        "pets",
-        # Then the automatic SQLAlchemy fields
-        "id",
-        "favorite_pet_kind",
-        "hybrid_prop_str",
-        "hybrid_prop_int",
-        "hybrid_prop_float",
-        "hybrid_prop_bool",
-        "hybrid_prop_list",
-        "headlines",
-    ])
-
-    first_name_field = ReporterType._meta.fields['first_name']
-=======
     assert sorted(list(ReporterType._meta.fields.keys())) == sorted(
         [
             # Fields from ReporterMixin
@@ -346,11 +287,11 @@
             "hybrid_prop_float",
             "hybrid_prop_bool",
             "hybrid_prop_list",
+            "headlines",
         ]
     )
 
     first_name_field = ReporterType._meta.fields["first_name"]
->>>>>>> 32d0d184
     assert isinstance(first_name_field.type, NonNull)
     assert first_name_field.type.of_type == String
     assert first_name_field.description == "First name"
@@ -442,27 +383,6 @@
         first_name = ORMField()  # Takes precedence
         last_name = ORMField()  # Noop
 
-<<<<<<< HEAD
-    assert sorted(list(ReporterType._meta.fields.keys())) == sorted([
-        "first_name",
-        "last_name",
-        "column_prop",
-        "email",
-        "favorite_pet_kind",
-        "composite_prop",
-        "hybrid_prop_with_doc",
-        "hybrid_prop",
-        "hybrid_prop_str",
-        "hybrid_prop_int",
-        "hybrid_prop_float",
-        "hybrid_prop_bool",
-        "hybrid_prop_list",
-        "pets",
-        "articles",
-        "favorite_article",
-        "headlines",
-    ])
-=======
     assert sorted(list(ReporterType._meta.fields.keys())) == sorted(
         [
             "first_name",
@@ -481,9 +401,9 @@
             "pets",
             "articles",
             "favorite_article",
+            "headlines",
         ]
     )
->>>>>>> 32d0d184
 
 
 def test_only_and_exclude_fields():
