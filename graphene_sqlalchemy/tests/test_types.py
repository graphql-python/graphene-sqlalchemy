--- conflicted
+++ resolved
@@ -86,11 +86,7 @@
             interfaces = (Node, )
 
     assert issubclass(Human, ObjectType)
-<<<<<<< HEAD
     assert list(Human._meta.fields.keys()) == ['id', 'headline', 'pub_date', 'reporter_id', 'reporter']
-    assert is_node(Human)
-=======
-    assert list(Human._meta.fields.keys()) == ['id', 'headline', 'reporter_id', 'reporter', 'pub_date']
     assert is_node(Human)
 
 
@@ -119,5 +115,4 @@
         'email',
         'pets',
         'articles',
-        'favorite_article']
->>>>>>> d3f8e08b
+        'favorite_article']