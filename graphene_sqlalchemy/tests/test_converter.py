--- conflicted
+++ resolved
@@ -13,28 +13,16 @@
 
 import graphene
 from graphene.relay import Node
-<<<<<<< HEAD
-from graphene.types.datetime import Date, DateTime, Time
-from graphene.types.json import JSONString
-from graphene.types.structures import List, Structure
-
-from ..converter import (convert_sqlalchemy_association_proxy,
-                         convert_sqlalchemy_column,
-                         convert_sqlalchemy_composite,
-                         convert_sqlalchemy_relationship)
-from ..fields import (UnsortedSQLAlchemyConnectionField,
-                      default_connection_field_factory)
-=======
 from graphene.types.structures import Structure
 
 from ..converter import (
+    convert_sqlalchemy_association_proxy,
     convert_sqlalchemy_column,
     convert_sqlalchemy_composite,
     convert_sqlalchemy_hybrid_method,
     convert_sqlalchemy_relationship,
 )
 from ..fields import UnsortedSQLAlchemyConnectionField, default_connection_field_factory
->>>>>>> 32d0d184
 from ..registry import Registry, get_global_registry
 from ..types import ORMField, SQLAlchemyObjectType
 from .models import (
