import enum
import sys
from typing import Dict, Tuple, Union

import graphene
import pytest
import sqlalchemy
import sqlalchemy_utils as sqa_utils
<<<<<<< HEAD
from sqlalchemy import Column, ForeignKey, func, select, types
=======
from graphene.relay import Node
from graphene.types.structures import Structure
from sqlalchemy import Column, func, types
>>>>>>> d0668cc8
from sqlalchemy.dialects import postgresql
from sqlalchemy.ext.declarative import declarative_base
from sqlalchemy.ext.hybrid import hybrid_property
from sqlalchemy.inspection import inspect
from sqlalchemy.orm import column_property, composite

from .models import (
    Article,
    CompositeFullName,
    Pet,
    Reporter,
    ShoppingCart,
    ShoppingCartItem,
)
from .utils import wrap_select_func
from ..converter import (
    convert_sqlalchemy_column,
    convert_sqlalchemy_composite,
    convert_sqlalchemy_hybrid_method,
    convert_sqlalchemy_relationship,
    convert_sqlalchemy_type,
    set_non_null_many_relationships,
)
from ..fields import UnsortedSQLAlchemyConnectionField, default_connection_field_factory
from ..registry import Registry, get_global_registry
from ..types import ORMField, SQLAlchemyObjectType
from ..utils import is_sqlalchemy_version_less_than
from .models import (
    Article,
    CompositeFullName,
    CustomColumnModel,
    Pet,
    Reporter,
    ShoppingCart,
    ShoppingCartItem,
)


def mock_resolver():
    pass


def get_field(sqlalchemy_type, *column_args, **column_kwargs):
    class Model(declarative_base()):
        __tablename__ = "model"
        id_ = Column(types.Integer, primary_key=True)
        column = Column(
            sqlalchemy_type, *column_args, doc="Custom Help Text", **column_kwargs
        )

    column_prop = inspect(Model).column_attrs["column"]
    return convert_sqlalchemy_column(column_prop, get_global_registry(), mock_resolver)


def get_field_from_column(column_):
    class Model(declarative_base()):
        __tablename__ = "model"
        id_ = Column(types.Integer, primary_key=True)
        column = column_

    column_prop = inspect(Model).column_attrs["column"]
    return convert_sqlalchemy_column(column_prop, get_global_registry(), mock_resolver)


def get_hybrid_property_type(prop_method):
    class Model(declarative_base()):
        __tablename__ = "model"
        id_ = Column(types.Integer, primary_key=True)
        prop = prop_method

    column_prop = inspect(Model).all_orm_descriptors["prop"]
    return convert_sqlalchemy_hybrid_method(
        column_prop, mock_resolver(), **ORMField().kwargs
    )


@pytest.fixture
def use_legacy_many_relationships():
    set_non_null_many_relationships(False)
    try:
        yield
    finally:
        set_non_null_many_relationships(True)


def test_hybrid_prop_int():
    @hybrid_property
    def prop_method() -> int:
        return 42

    assert get_hybrid_property_type(prop_method).type == graphene.Int


def test_hybrid_unknown_annotation():
    @hybrid_property
    def hybrid_prop(self):
        return "This should fail"

    with pytest.raises(
        TypeError,
        match=r"(.*)Please make sure to annotate the return type of the hybrid property or use the "
        "type_ attribute of ORMField to set the type.(.*)",
    ):
        get_hybrid_property_type(hybrid_prop)


def test_hybrid_prop_no_type_annotation():
    @hybrid_property
    def hybrid_prop(self) -> Tuple[str, str]:
        return "This should Fail because", "we don't support Tuples in GQL"

    with pytest.raises(
        TypeError, match=r"(.*)Don't know how to convert the SQLAlchemy field(.*)"
    ):
        get_hybrid_property_type(hybrid_prop)


def test_hybrid_invalid_forward_reference():
    class MyTypeNotInRegistry:
        pass

    @hybrid_property
    def hybrid_prop(self) -> "MyTypeNotInRegistry":
        return MyTypeNotInRegistry()

    with pytest.raises(
        TypeError,
        match=r"(.*)Only forward references to other SQLAlchemy Models mapped to "
        "SQLAlchemyObjectTypes are allowed.(.*)",
    ):
        get_hybrid_property_type(hybrid_prop).type


def test_hybrid_prop_object_type():
    class MyObjectType(graphene.ObjectType):
        string = graphene.String()

    @hybrid_property
    def hybrid_prop(self) -> MyObjectType:
        return MyObjectType()

    assert get_hybrid_property_type(hybrid_prop).type == MyObjectType


def test_hybrid_prop_scalar_type():
    @hybrid_property
    def hybrid_prop(self) -> graphene.String:
        return "This should work"

    assert get_hybrid_property_type(hybrid_prop).type == graphene.String


def test_hybrid_prop_not_mapped_to_graphene_type():
    @hybrid_property
    def hybrid_prop(self) -> ShoppingCartItem:
        return "This shouldn't work"

    with pytest.raises(TypeError, match=r"(.*)No model found in Registry for type(.*)"):
        get_hybrid_property_type(hybrid_prop).type


def test_hybrid_prop_mapped_to_graphene_type():
    class ShoppingCartType(SQLAlchemyObjectType):
        class Meta:
            model = ShoppingCartItem

    @hybrid_property
    def hybrid_prop(self) -> ShoppingCartItem:
        return "Dummy return value"

    get_hybrid_property_type(hybrid_prop).type == ShoppingCartType


def test_hybrid_prop_forward_ref_not_mapped_to_graphene_type():
    @hybrid_property
    def hybrid_prop(self) -> "ShoppingCartItem":
        return "This shouldn't work"

    with pytest.raises(
        TypeError,
        match=r"(.*)No model found in Registry for forward reference for type(.*)",
    ):
        get_hybrid_property_type(hybrid_prop).type


def test_hybrid_prop_forward_ref_mapped_to_graphene_type():
    class ShoppingCartType(SQLAlchemyObjectType):
        class Meta:
            model = ShoppingCartItem

    @hybrid_property
    def hybrid_prop(self) -> "ShoppingCartItem":
        return "Dummy return value"

    get_hybrid_property_type(hybrid_prop).type == ShoppingCartType


@pytest.mark.skipif(
    sys.version_info < (3, 10), reason="|-Style Unions are unsupported in python < 3.10"
)
def test_hybrid_prop_scalar_union_310():
    @hybrid_property
    def prop_method() -> int | str:
        return "not allowed in gql schema"

    with pytest.raises(
            ValueError,
            match=r"Cannot convert hybrid_property Union to "
                  r"graphene.Union: the Union contains scalars. \.*",
    ):
        get_hybrid_property_type(prop_method)


@pytest.mark.skipif(
    sys.version_info < (3, 10), reason="|-Style Unions are unsupported in python < 3.10"
)
def test_hybrid_prop_scalar_union_and_optional_310():
    """Checks if the use of Optionals does not interfere with non-conform scalar return types"""

    @hybrid_property
    def prop_method() -> int | None:
        return 42

    assert get_hybrid_property_type(prop_method).type == graphene.Int


def test_should_union_work():
    reg = Registry()

    class PetType(SQLAlchemyObjectType):
        class Meta:
            model = Pet
            registry = reg

    class ShoppingCartType(SQLAlchemyObjectType):
        class Meta:
            model = ShoppingCartItem
            registry = reg

    @hybrid_property
    def prop_method() -> Union[PetType, ShoppingCartType]:
        return None

    @hybrid_property
    def prop_method_2() -> Union[ShoppingCartType, PetType]:
        return None

    field_type_1 = get_hybrid_property_type(prop_method).type
    field_type_2 = get_hybrid_property_type(prop_method_2).type

    assert issubclass(field_type_1, graphene.Union)
    assert field_type_1._meta.types == [PetType, ShoppingCartType]
    assert field_type_1 is field_type_2


@pytest.mark.skipif(
    sys.version_info < (3, 10), reason="|-Style Unions are unsupported in python < 3.10"
)
def test_should_union_work_310():
    reg = Registry()

    class PetType(SQLAlchemyObjectType):
        class Meta:
            model = Pet
            registry = reg

    class ShoppingCartType(SQLAlchemyObjectType):
        class Meta:
            model = ShoppingCartItem
            registry = reg

    @hybrid_property
    def prop_method() -> PetType | ShoppingCartType:
        return None

    @hybrid_property
    def prop_method_2() -> ShoppingCartType | PetType:
        return None

    field_type_1 = get_hybrid_property_type(prop_method).type
    field_type_2 = get_hybrid_property_type(prop_method_2).type

    assert issubclass(field_type_1, graphene.Union)
    assert field_type_1._meta.types == [PetType, ShoppingCartType]
    assert field_type_1 is field_type_2


def test_should_unknown_type_raise_error():
    with pytest.raises(Exception):
        converted_type = convert_sqlalchemy_type(ZeroDivisionError)  # noqa


def test_should_datetime_convert_datetime():
    assert get_field(types.DateTime()).type == graphene.DateTime


def test_should_time_convert_time():
    assert get_field(types.Time()).type == graphene.Time


def test_should_date_convert_date():
    assert get_field(types.Date()).type == graphene.Date


def test_should_string_convert_string():
    assert get_field(types.String()).type == graphene.String


def test_should_text_convert_string():
    assert get_field(types.Text()).type == graphene.String


def test_should_unicode_convert_string():
    assert get_field(types.Unicode()).type == graphene.String


def test_should_unicodetext_convert_string():
    assert get_field(types.UnicodeText()).type == graphene.String


def test_should_tsvector_convert_string():
    assert get_field(sqa_utils.TSVectorType()).type == graphene.String


def test_should_email_convert_string():
    assert get_field(sqa_utils.EmailType()).type == graphene.String


def test_should_URL_convert_string():
    assert get_field(sqa_utils.URLType()).type == graphene.String


def test_should_IPaddress_convert_string():
    assert get_field(sqa_utils.IPAddressType()).type == graphene.String


def test_should_inet_convert_string():
    assert get_field(postgresql.INET()).type == graphene.String


def test_should_cidr_convert_string():
    assert get_field(postgresql.CIDR()).type == graphene.String


def test_should_enum_convert_enum():
    field = get_field(types.Enum(enum.Enum("TwoNumbers", ("one", "two"))))
    field_type = field.type()
    assert isinstance(field_type, graphene.Enum)
    assert field_type._meta.name == "TwoNumbers"
    assert hasattr(field_type, "ONE")
    assert not hasattr(field_type, "one")
    assert hasattr(field_type, "TWO")
    assert not hasattr(field_type, "two")

    field = get_field(types.Enum("one", "two", name="two_numbers"))
    field_type = field.type()
    assert isinstance(field_type, graphene.Enum)
    assert field_type._meta.name == "TwoNumbers"
    assert hasattr(field_type, "ONE")
    assert not hasattr(field_type, "one")
    assert hasattr(field_type, "TWO")
    assert not hasattr(field_type, "two")


def test_should_not_enum_convert_enum_without_name():
    field = get_field(types.Enum("one", "two"))
    re_err = r"No type name specified for Enum\('one', 'two'\)"
    with pytest.raises(TypeError, match=re_err):
        field.type()


def test_should_small_integer_convert_int():
    assert get_field(types.SmallInteger()).type == graphene.Int


def test_should_big_integer_convert_int():
    assert get_field(types.BigInteger()).type == graphene.Float


def test_should_integer_convert_int():
    assert get_field(types.Integer()).type == graphene.Int


def test_should_key_integer_convert_id():
    assert get_field(types.Integer(), primary_key=True).type == graphene.NonNull(
        graphene.ID
    )


def test_should_primary_string_convert_id():
    assert get_field(types.String(), primary_key=True).type == graphene.NonNull(
        graphene.ID
    )


def test_should_primary_uuid_convert_id():
    assert get_field(sqa_utils.UUIDType, primary_key=True).type == graphene.NonNull(
        graphene.ID
    )


def test_should_foreign_key_convert_id():
    assert get_field(types.Integer(), ForeignKey("model.id_")).type == graphene.ID


def test_should_boolean_convert_boolean():
    assert get_field(types.Boolean()).type == graphene.Boolean


def test_should_float_convert_float():
    assert get_field(types.Float()).type == graphene.Float


def test_should_numeric_convert_float():
    assert get_field(types.Numeric()).type == graphene.Float


def test_should_choice_convert_enum():
    field = get_field(sqa_utils.ChoiceType([("es", "Spanish"), ("en", "English")]))
    graphene_type = field.type
    assert issubclass(graphene_type, graphene.Enum)
    assert graphene_type._meta.name == "MODEL_COLUMN"
    assert graphene_type._meta.enum.__members__["es"].value == "Spanish"
    assert graphene_type._meta.enum.__members__["en"].value == "English"


def test_should_enum_choice_convert_enum():
    class TestEnum(enum.Enum):
        es = "Spanish"
        en = "English"

    field = get_field(sqa_utils.ChoiceType(TestEnum, impl=types.String()))
    graphene_type = field.type
    assert issubclass(graphene_type, graphene.Enum)
    assert graphene_type._meta.name == "MODEL_COLUMN"
    assert graphene_type._meta.enum.__members__["es"].value == "Spanish"
    assert graphene_type._meta.enum.__members__["en"].value == "English"


def test_choice_enum_column_key_name_issue_301():
    """
    Verifies that the sort enum name is generated from the column key instead of the name,
    in case the column has an invalid enum name. See #330
    """

    class TestEnum(enum.Enum):
        es = "Spanish"
        en = "English"

    testChoice = Column(
        "% descuento1",
        sqa_utils.ChoiceType(TestEnum, impl=types.String()),
        key="descuento1",
    )
    field = get_field_from_column(testChoice)

    graphene_type = field.type
    assert issubclass(graphene_type, graphene.Enum)
    assert graphene_type._meta.name == "MODEL_DESCUENTO1"
    assert graphene_type._meta.enum.__members__["es"].value == "Spanish"
    assert graphene_type._meta.enum.__members__["en"].value == "English"


def test_should_intenum_choice_convert_enum():
    class TestEnum(enum.IntEnum):
        one = 1
        two = 2

    field = get_field(sqa_utils.ChoiceType(TestEnum, impl=types.String()))
    graphene_type = field.type
    assert issubclass(graphene_type, graphene.Enum)
    assert graphene_type._meta.name == "MODEL_COLUMN"
    assert graphene_type._meta.enum.__members__["one"].value == 1
    assert graphene_type._meta.enum.__members__["two"].value == 2


def test_should_columproperty_convert():
    field = get_field_from_column(
        column_property(wrap_select_func(func.sum(func.cast(id, types.Integer))).where(id == 1))
    )

    assert field.type == graphene.Int


def test_should_scalar_list_convert_list():
    field = get_field(sqa_utils.ScalarListType())
    assert isinstance(field.type, graphene.List)
    assert field.type.of_type == graphene.String


def test_should_jsontype_convert_jsonstring():
    assert get_field(sqa_utils.JSONType()).type == graphene.JSONString
    assert get_field(types.JSON).type == graphene.JSONString


@pytest.mark.skipif(
    (not is_sqlalchemy_version_less_than("2.0.0b1")),
    reason="SQLAlchemy >=2.0 does not support this: Variant is no longer used in SQLAlchemy",
)
def test_should_variant_int_convert_int():
    assert get_field(types.Variant(types.Integer(), {})).type == graphene.Int


@pytest.mark.skipif(
    (not is_sqlalchemy_version_less_than("2.0.0b1")),
    reason="SQLAlchemy >=2.0 does not support this: Variant is no longer used in SQLAlchemy",
)
def test_should_variant_string_convert_string():
    assert get_field(types.Variant(types.String(), {})).type == graphene.String


def test_should_manytomany_convert_connectionorlist():
    class A(SQLAlchemyObjectType):
        class Meta:
            model = Article

    dynamic_field = convert_sqlalchemy_relationship(
        Reporter.pets.property,
        A,
        default_connection_field_factory,
        True,
        "orm_field_name",
    )
    assert isinstance(dynamic_field, graphene.Dynamic)
    assert not dynamic_field.get_type()


def test_should_manytomany_convert_connectionorlist_list():
    class A(SQLAlchemyObjectType):
        class Meta:
            model = Pet

    dynamic_field = convert_sqlalchemy_relationship(
        Reporter.pets.property,
        A,
        default_connection_field_factory,
        True,
        "orm_field_name",
    )
    # field should be [A!]!
    assert isinstance(dynamic_field, graphene.Dynamic)
    graphene_type = dynamic_field.get_type()
    assert isinstance(graphene_type, graphene.Field)
    assert isinstance(graphene_type.type, graphene.NonNull)
    assert isinstance(graphene_type.type.of_type, graphene.List)
    assert isinstance(graphene_type.type.of_type.of_type, graphene.NonNull)
    assert graphene_type.type.of_type.of_type.of_type == A


@pytest.mark.usefixtures("use_legacy_many_relationships")
def test_should_manytomany_convert_connectionorlist_list_legacy():
    class A(SQLAlchemyObjectType):
        class Meta:
            model = Pet

    dynamic_field = convert_sqlalchemy_relationship(
        Reporter.pets.property,
        A,
        default_connection_field_factory,
        True,
        "orm_field_name",
    )
    # field should be [A]
    assert isinstance(dynamic_field, graphene.Dynamic)
    graphene_type = dynamic_field.get_type()
    assert isinstance(graphene_type, graphene.Field)
    assert isinstance(graphene_type.type, graphene.List)
    assert graphene_type.type.of_type == A


def test_should_manytomany_convert_connectionorlist_connection():
    class A(SQLAlchemyObjectType):
        class Meta:
            model = Pet
            interfaces = (Node,)

    dynamic_field = convert_sqlalchemy_relationship(
        Reporter.pets.property,
        A,
        default_connection_field_factory,
        True,
        "orm_field_name",
    )
    assert isinstance(dynamic_field, graphene.Dynamic)
    assert isinstance(dynamic_field.get_type(), UnsortedSQLAlchemyConnectionField)


def test_should_manytoone_convert_connectionorlist():
    class A(SQLAlchemyObjectType):
        class Meta:
            model = Article

    dynamic_field = convert_sqlalchemy_relationship(
        Reporter.pets.property,
        A,
        default_connection_field_factory,
        True,
        "orm_field_name",
    )
    assert isinstance(dynamic_field, graphene.Dynamic)
    assert not dynamic_field.get_type()


def test_should_manytoone_convert_connectionorlist_list():
    class A(SQLAlchemyObjectType):
        class Meta:
            model = Reporter

    dynamic_field = convert_sqlalchemy_relationship(
        Article.reporter.property,
        A,
        default_connection_field_factory,
        True,
        "orm_field_name",
    )
    assert isinstance(dynamic_field, graphene.Dynamic)
    graphene_type = dynamic_field.get_type()
    assert isinstance(graphene_type, graphene.Field)
    assert graphene_type.type == A


def test_should_manytoone_convert_connectionorlist_connection():
    class A(SQLAlchemyObjectType):
        class Meta:
            model = Reporter
            interfaces = (Node,)

    dynamic_field = convert_sqlalchemy_relationship(
        Article.reporter.property,
        A,
        default_connection_field_factory,
        True,
        "orm_field_name",
    )
    assert isinstance(dynamic_field, graphene.Dynamic)
    graphene_type = dynamic_field.get_type()
    assert isinstance(graphene_type, graphene.Field)
    assert graphene_type.type == A


def test_should_onetoone_convert_field():
    class A(SQLAlchemyObjectType):
        class Meta:
            model = Article
            interfaces = (Node,)

    dynamic_field = convert_sqlalchemy_relationship(
        Reporter.favorite_article.property,
        A,
        default_connection_field_factory,
        True,
        "orm_field_name",
    )
    assert isinstance(dynamic_field, graphene.Dynamic)
    graphene_type = dynamic_field.get_type()
    assert isinstance(graphene_type, graphene.Field)
    assert graphene_type.type == A


def test_should_postgresql_uuid_convert():
    assert get_field(postgresql.UUID()).type == graphene.UUID


def test_should_sqlalchemy_utils_uuid_convert():
    assert get_field(sqa_utils.UUIDType()).type == graphene.UUID


def test_should_postgresql_enum_convert():
    field = get_field(postgresql.ENUM("one", "two", name="two_numbers"))
    field_type = field.type()
    assert isinstance(field_type, graphene.Enum)
    assert field_type._meta.name == "TwoNumbers"
    assert hasattr(field_type, "ONE")
    assert not hasattr(field_type, "one")
    assert hasattr(field_type, "TWO")
    assert not hasattr(field_type, "two")


def test_should_postgresql_py_enum_convert():
    field = get_field(
        postgresql.ENUM(enum.Enum("TwoNumbers", "one two"), name="two_numbers")
    )
    field_type = field.type()
    assert field_type._meta.name == "TwoNumbers"
    assert isinstance(field_type, graphene.Enum)
    assert hasattr(field_type, "ONE")
    assert not hasattr(field_type, "one")
    assert hasattr(field_type, "TWO")
    assert not hasattr(field_type, "two")


def test_should_postgresql_array_convert():
    field = get_field(postgresql.ARRAY(types.Integer))
    assert isinstance(field.type, graphene.List)
    assert field.type.of_type == graphene.Int


def test_should_array_convert():
    field = get_field(types.ARRAY(types.Integer))
    assert isinstance(field.type, graphene.List)
    assert field.type.of_type == graphene.Int


def test_should_2d_array_convert():
    field = get_field(types.ARRAY(types.Integer, dimensions=2))
    assert isinstance(field.type, graphene.List)
    assert isinstance(field.type.of_type, graphene.List)
    assert field.type.of_type.of_type == graphene.Int


def test_should_3d_array_convert():
    field = get_field(types.ARRAY(types.Integer, dimensions=3))
    assert isinstance(field.type, graphene.List)
    assert isinstance(field.type.of_type, graphene.List)
    assert isinstance(field.type.of_type.of_type, graphene.List)
    assert field.type.of_type.of_type.of_type == graphene.Int


def test_should_postgresql_json_convert():
    assert get_field(postgresql.JSON()).type == graphene.JSONString


def test_should_postgresql_jsonb_convert():
    assert get_field(postgresql.JSONB()).type == graphene.JSONString


def test_should_postgresql_hstore_convert():
    assert get_field(postgresql.HSTORE()).type == graphene.JSONString


def test_should_composite_convert():
    registry = Registry()

    class CompositeClass:
        def __init__(self, col1, col2):
            self.col1 = col1
            self.col2 = col2

    @convert_sqlalchemy_composite.register(CompositeClass, registry)
    def convert_composite_class(composite, registry):
        return graphene.String(description=composite.doc)

    field = convert_sqlalchemy_composite(
        composite(
            CompositeClass,
            (Column(types.Unicode(50)), Column(types.Unicode(50))),
            doc="Custom Help Text",
        ),
        registry,
        mock_resolver,
    )
    assert isinstance(field, graphene.String)


def test_should_unknown_sqlalchemy_composite_raise_exception():
    class CompositeClass:
        def __init__(self, col1, col2):
            self.col1 = col1
            self.col2 = col2

    re_err = "Don't know how to convert the composite field"
    with pytest.raises(Exception, match=re_err):
        convert_sqlalchemy_composite(
            composite(
                CompositeFullName,
                (Column(types.Unicode(50)), Column(types.Unicode(50))),
            ),
            Registry(),
            mock_resolver,
        )


def test_raise_exception_unkown_column_type():
    with pytest.raises(
        Exception,
        match="Don't know how to convert the SQLAlchemy field customcolumnmodel.custom_col",
    ):

        class A(SQLAlchemyObjectType):
            class Meta:
                model = CustomColumnModel


def test_prioritize_orm_field_unkown_column_type():
    class A(SQLAlchemyObjectType):
        class Meta:
            model = CustomColumnModel

        custom_col = ORMField(type_=graphene.Int)

    assert A._meta.fields["custom_col"].type == graphene.Int


def test_match_supertype_from_mro_correct_order():
    """
    BigInt and Integer are both superclasses of BIGINT, but a custom converter exists for BigInt that maps to Float.
    We expect the correct MRO order to be used and conversion by the nearest match. BIGINT should be converted to Float,
    just like BigInt, not to Int like integer which is further up in the MRO.
    """

    class BIGINT(sqlalchemy.types.BigInteger):
        pass

    field = get_field_from_column(Column(BIGINT))

    assert field.type == graphene.Float


def test_sqlalchemy_hybrid_property_type_inference():
    class ShoppingCartItemType(SQLAlchemyObjectType):
        class Meta:
            model = ShoppingCartItem
            interfaces = (Node,)

    class ShoppingCartType(SQLAlchemyObjectType):
        class Meta:
            model = ShoppingCart
            interfaces = (Node,)

    #######################################################
    # Check ShoppingCartItem's Properties and Return Types
    #######################################################

    shopping_cart_item_expected_types: Dict[str, Union[graphene.Scalar, Structure]] = {
        "hybrid_prop_shopping_cart": graphene.List(ShoppingCartType)
    }

    assert sorted(list(ShoppingCartItemType._meta.fields.keys())) == sorted(
        [
            # Columns
            "id",
            # Append Hybrid Properties from Above
            *shopping_cart_item_expected_types.keys(),
        ]
    )

    for (
            hybrid_prop_name,
            hybrid_prop_expected_return_type,
    ) in shopping_cart_item_expected_types.items():
        hybrid_prop_field = ShoppingCartItemType._meta.fields[hybrid_prop_name]

        # this is a simple way of showing the failed property name
        # instead of having to unroll the loop.
        assert (hybrid_prop_name, str(hybrid_prop_field.type)) == (
            hybrid_prop_name,
            str(hybrid_prop_expected_return_type),
        )
        assert (
                hybrid_prop_field.description is None
        )  # "doc" is ignored by hybrid property

    ###################################################
    # Check ShoppingCart's Properties and Return Types
    ###################################################

    shopping_cart_expected_types: Dict[str, Union[graphene.Scalar, Structure]] = {
        # Basic types
        "hybrid_prop_str": graphene.String,
        "hybrid_prop_int": graphene.Int,
        "hybrid_prop_float": graphene.Float,
        "hybrid_prop_bool": graphene.Boolean,
        "hybrid_prop_decimal": graphene.String,  # Decimals should be serialized Strings
        "hybrid_prop_date": graphene.Date,
        "hybrid_prop_time": graphene.Time,
        "hybrid_prop_datetime": graphene.DateTime,
        # Lists and Nested Lists
        "hybrid_prop_list_int": graphene.List(graphene.Int),
        "hybrid_prop_list_date": graphene.List(graphene.Date),
        "hybrid_prop_nested_list_int": graphene.List(graphene.List(graphene.Int)),
        "hybrid_prop_deeply_nested_list_int": graphene.List(
            graphene.List(graphene.List(graphene.Int))
        ),
        "hybrid_prop_first_shopping_cart_item": ShoppingCartItemType,
        "hybrid_prop_shopping_cart_item_list": graphene.List(ShoppingCartItemType),
        # Self Referential List
        "hybrid_prop_self_referential": ShoppingCartType,
        "hybrid_prop_self_referential_list": graphene.List(ShoppingCartType),
        # Optionals
        "hybrid_prop_optional_self_referential": ShoppingCartType,
        # UUIDs
        "hybrid_prop_uuid": graphene.UUID,
        "hybrid_prop_optional_uuid": graphene.UUID,
        "hybrid_prop_uuid_list": graphene.List(graphene.UUID),
    }

    assert sorted(list(ShoppingCartType._meta.fields.keys())) == sorted(
        [
            # Columns
            "id",
            # Append Hybrid Properties from Above
            *shopping_cart_expected_types.keys(),
        ]
    )

    for (
            hybrid_prop_name,
            hybrid_prop_expected_return_type,
    ) in shopping_cart_expected_types.items():
        hybrid_prop_field = ShoppingCartType._meta.fields[hybrid_prop_name]

        # this is a simple way of showing the failed property name
        # instead of having to unroll the loop.
        assert (hybrid_prop_name, str(hybrid_prop_field.type)) == (
            hybrid_prop_name,
            str(hybrid_prop_expected_return_type),
        )
        assert (
                hybrid_prop_field.description is None
        )  # "doc" is ignored by hybrid property<|MERGE_RESOLUTION|>--- conflicted
+++ resolved
@@ -6,13 +6,9 @@
 import pytest
 import sqlalchemy
 import sqlalchemy_utils as sqa_utils
-<<<<<<< HEAD
-from sqlalchemy import Column, ForeignKey, func, select, types
-=======
 from graphene.relay import Node
 from graphene.types.structures import Structure
 from sqlalchemy import Column, func, types
->>>>>>> d0668cc8
 from sqlalchemy.dialects import postgresql
 from sqlalchemy.ext.declarative import declarative_base
 from sqlalchemy.ext.hybrid import hybrid_property
@@ -34,7 +30,7 @@
     convert_sqlalchemy_hybrid_method,
     convert_sqlalchemy_relationship,
     convert_sqlalchemy_type,
-    set_non_null_many_relationships,
+    set_non_null_many_relationships, set_id_for_keys,
 )
 from ..fields import UnsortedSQLAlchemyConnectionField, default_connection_field_factory
 from ..registry import Registry, get_global_registry
@@ -401,6 +397,12 @@
         graphene.ID
     )
 
+
+def test_should_key_integer_convert_integer_with_setting():
+    set_id_for_keys(False)
+    assert get_field(types.Integer(), primary_key=True).type == graphene.NonNull(
+        graphene.Int
+    )
 
 def test_should_primary_string_convert_id():
     assert get_field(types.String(), primary_key=True).type == graphene.NonNull(
