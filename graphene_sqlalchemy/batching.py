--- conflicted
+++ resolved
@@ -1,13 +1,7 @@
 """The dataloader uses "select in loading" strategy to load related entities."""
 from asyncio import get_event_loop
-<<<<<<< HEAD
-from typing import Dict
-
-import aiodataloader
-=======
 from typing import Any, Dict
 
->>>>>>> 8bfa1e92
 import sqlalchemy
 from sqlalchemy.orm import Session, strategies
 from sqlalchemy.orm.query import QueryContext
@@ -111,108 +105,15 @@
 ] = {}
 
 
-<<<<<<< HEAD
-class RelationshipLoader(aiodataloader.DataLoader):
-    cache = False
-
-    def __init__(self, relationship_prop, selectin_loader):
-        super().__init__()
-        self.relationship_prop = relationship_prop
-        self.selectin_loader = selectin_loader
-
-    async def batch_load_fn(self, parents):
-        """
-        Batch loads the relationships of all the parents as one SQL statement.
-
-        There is no way to do this out-of-the-box with SQLAlchemy but
-        we can piggyback on some internal APIs of the `selectin`
-        eager loading strategy. It's a bit hacky but it's preferable
-        than re-implementing and maintainnig a big chunk of the `selectin`
-        loader logic ourselves.
-
-        The approach here is to build a regular query that
-        selects the parent and `selectin` load the relationship.
-        But instead of having the query emits 2 `SELECT` statements
-        when callling `all()`, we skip the first `SELECT` statement
-        and jump right before the `selectin` loader is called.
-        To accomplish this, we have to construct objects that are
-        normally built in the first part of the query in order
-        to call directly `SelectInLoader._load_for_path`.
-
-        TODO Move this logic to a util in the SQLAlchemy repo as per
-            SQLAlchemy's main maitainer suggestion.
-            See https://git.io/JewQ7
-        """
-        child_mapper = self.relationship_prop.mapper
-        parent_mapper = self.relationship_prop.parent
-        session = Session.object_session(parents[0])
-
-        # These issues are very unlikely to happen in practice...
-        for parent in parents:
-            # assert parent.__mapper__ is parent_mapper
-            # All instances must share the same session
-            assert session is Session.object_session(parent)
-            # The behavior of `selectin` is undefined if the parent is dirty
-            assert parent not in session.dirty
-
-        # Should the boolean be set to False? Does it matter for our purposes?
-        states = [(sqlalchemy.inspect(parent), True) for parent in parents]
-
-        # For our purposes, the query_context will only used to get the session
-        query_context = None
-        if is_sqlalchemy_version_less_than('1.4'):
-            query_context = QueryContext(session.query(parent_mapper.entity))
-        else:
-            parent_mapper_query = session.query(parent_mapper.entity)
-            query_context = parent_mapper_query._compile_context()
-
-        if is_sqlalchemy_version_less_than('1.4'):
-            self.selectin_loader._load_for_path(
-                query_context,
-                parent_mapper._path_registry,
-                states,
-                None,
-                child_mapper,
-            )
-        else:
-            self.selectin_loader._load_for_path(
-                query_context,
-                parent_mapper._path_registry,
-                states,
-                None,
-                child_mapper,
-                None,
-            )
-        return [
-            getattr(parent, self.relationship_prop.key) for parent in parents
-        ]
-
-
-# Cache this across `batch_load_fn` calls
-# This is so SQL string generation is cached under-the-hood via `bakery`
-# Caching the relationship loader for each relationship prop.
-RELATIONSHIP_LOADERS_CACHE: Dict[
-    sqlalchemy.orm.relationships.RelationshipProperty, RelationshipLoader
-] = {}
-
-
-def get_batch_resolver(relationship_prop):
-    """get the resolve function for the given relationship."""
-=======
 def get_batch_resolver(relationship_prop):
     """Get the resolve function for the given relationship."""
->>>>>>> 8bfa1e92
 
     def _get_loader(relationship_prop):
         """Retrieve the cached loader of the given relationship."""
         loader = RELATIONSHIP_LOADERS_CACHE.get(relationship_prop, None)
         if loader is None or loader.loop != get_event_loop():
             selectin_loader = strategies.SelectInLoader(
-<<<<<<< HEAD
-                relationship_prop, (('lazy', 'selectin'),)
-=======
                 relationship_prop, (("lazy", "selectin"),)
->>>>>>> 8bfa1e92
             )
             loader = RelationshipLoader(
                 relationship_prop=relationship_prop,
