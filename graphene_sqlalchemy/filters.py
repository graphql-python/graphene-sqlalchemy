--- conflicted
+++ resolved
@@ -1,13 +1,8 @@
 import re
 from typing import Any, Dict, List, Tuple, Type, TypeVar, Union
 
-<<<<<<< HEAD
 from sqlalchemy import and_, func, not_, or_, select
 from sqlalchemy.orm import Query, aliased, subqueryload  # , selectinload
-=======
-from sqlalchemy import and_, not_, or_
-from sqlalchemy.orm import Query, aliased  # , selectinload
->>>>>>> cab376a7
 
 import graphene
 from graphene.types.inputobjecttype import (
@@ -446,7 +441,6 @@
         relationship_prop,
         val: List[ScalarFilterInputType],
     ):
-<<<<<<< HEAD
         # working for sqlalchemy<1.4
 
         # print("Contains exactly called: ", query, val)
@@ -514,9 +508,6 @@
         )
 
         return query, []
-=======
-        raise NotImplementedError
->>>>>>> cab376a7
 
     @classmethod
     def execute_filters(
