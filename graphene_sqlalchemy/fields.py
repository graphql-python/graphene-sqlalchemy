--- conflicted
+++ resolved
@@ -11,8 +11,7 @@
 from graphql_relay import connection_from_array_slice
 
 from .batching import get_batch_resolver
-from .utils import (EnumValue, get_query, get_session,
-                    is_sqlalchemy_version_less_than)
+from .utils import EnumValue, get_query, get_session, is_sqlalchemy_version_less_than
 
 if not is_sqlalchemy_version_less_than("1.4"):
     from sqlalchemy.ext.asyncio import AsyncSession
@@ -226,11 +225,7 @@
         return cls(
             model_type.connection,
             resolver=get_batch_resolver(relationship),
-<<<<<<< HEAD
             **field_kwargs,
-=======
-            **field_kwargs
->>>>>>> b3657b06
         )
 
 
