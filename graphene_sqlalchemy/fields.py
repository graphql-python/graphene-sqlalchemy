--- conflicted
+++ resolved
@@ -37,13 +37,14 @@
 
     def __init__(self, type_, *args, **kwargs):
         nullable_type = get_nullable_type(type_)
-<<<<<<< HEAD
         # Handle Sorting and Filtering
         if nullable_type and issubclass(nullable_type, Connection):
             if "sort" not in kwargs:
                 # Let super class raise if type is not a Connection
                 try:
-                    kwargs.setdefault("sort", nullable_type.Edge.node._type.sort_argument())
+                    kwargs.setdefault(
+                        "sort", nullable_type.Edge.node._type.sort_argument()
+                    )
                 except (AttributeError, TypeError):
                     raise TypeError(
                         'Cannot create sort argument for {}. A model is required. Set the "sort" argument'
@@ -62,25 +63,6 @@
             elif "filter" in kwargs and kwargs["filter"] is None:
                 del kwargs["filter"]
 
-=======
-        if (
-            "sort" not in kwargs
-            and nullable_type
-            and issubclass(nullable_type, Connection)
-        ):
-            # Let super class raise if type is not a Connection
-            try:
-                kwargs.setdefault("sort", nullable_type.Edge.node._type.sort_argument())
-            except (AttributeError, TypeError):
-                raise TypeError(
-                    'Cannot create sort argument for {}. A model is required. Set the "sort" argument'
-                    " to None to disabling the creation of the sort query argument".format(
-                        nullable_type.__name__
-                    )
-                )
-        elif "sort" in kwargs and kwargs["sort"] is None:
-            del kwargs["sort"]
->>>>>>> 8bfa1e92
         super(SQLAlchemyConnectionField, self).__init__(type_, *args, **kwargs)
 
     @property
@@ -88,11 +70,7 @@
         return get_nullable_type(self.type)._meta.node._meta.model
 
     @classmethod
-<<<<<<< HEAD
     def get_query(cls, model, info, sort=None, filter=None, **args):
-=======
-    def get_query(cls, model, info, sort=None, **args):
->>>>>>> 8bfa1e92
         query = get_query(model, info.context)
         if sort is not None:
             if not isinstance(sort, list):
@@ -108,17 +86,14 @@
                 else:
                     sort_args.append(item)
             query = query.order_by(*sort_args)
-<<<<<<< HEAD
 
         if filter is not None:
             assert isinstance(filter, dict)
-            filter_type : ObjectTypeFilter = type(filter)
+            filter_type: ObjectTypeFilter = type(filter)
             query, clauses = filter_type.execute_filters(query, filter)
 
             query = query.filter(*clauses)
 
-=======
->>>>>>> 8bfa1e92
         return query
 
     @classmethod
@@ -169,15 +144,6 @@
 # TODO Remove in next major version
 class UnsortedSQLAlchemyConnectionField(SQLAlchemyConnectionField):
     def __init__(self, type_, *args, **kwargs):
-<<<<<<< HEAD
-        super(UnsortedSQLAlchemyConnectionField, self).__init__(type_, *args, **kwargs)
-        warnings.warn(
-            "UnsortedSQLAlchemyConnectionField is deprecated and will be removed in the next "
-            "major version. Use SQLAlchemyConnectionField instead and set `sort = None` "
-            "if you want to disable sorting.",
-            DeprecationWarning,
-        )
-=======
         if "sort" in kwargs and kwargs["sort"] is not None:
             warnings.warn(
                 "UnsortedSQLAlchemyConnectionField does not support sorting. "
@@ -191,7 +157,6 @@
             DeprecationWarning,
         )
         super(UnsortedSQLAlchemyConnectionField, self).__init__(type_, *args, **kwargs)
->>>>>>> 8bfa1e92
 
 
 class BatchSQLAlchemyConnectionField(SQLAlchemyConnectionField):
@@ -205,13 +170,9 @@
     def connection_resolver(cls, resolver, connection_type, model, root, info, **args):
         if root is None:
             resolved = resolver(root, info, **args)
-<<<<<<< HEAD
-            on_resolve = partial(cls.resolve_connection, connection_type, model, info, args)
-=======
             on_resolve = partial(
                 cls.resolve_connection, connection_type, model, info, args
             )
->>>>>>> 8bfa1e92
         else:
             relationship_prop = None
             for relationship in root.__class__.__mapper__.relationships:
@@ -219,13 +180,9 @@
                     relationship_prop = relationship
                     break
             resolved = get_batch_resolver(relationship_prop)(root, info, **args)
-<<<<<<< HEAD
-            on_resolve = partial(cls.resolve_connection, connection_type, root, info, args)
-=======
             on_resolve = partial(
                 cls.resolve_connection, connection_type, root, info, args
             )
->>>>>>> 8bfa1e92
 
         if is_thenable(resolved):
             return Promise.resolve(resolved).then(on_resolve)
