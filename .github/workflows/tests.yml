--- conflicted
+++ resolved
@@ -1,8 +1,5 @@
 name: Tests
 
-<<<<<<< HEAD
-on: [ push, pull_request ]
-=======
 on:
   push:
     branches:
@@ -10,7 +7,6 @@
   pull_request:
     branches:
       - '*'
->>>>>>> 882205d9
 
 jobs:
   test:
